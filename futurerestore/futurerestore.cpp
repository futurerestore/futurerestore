//
//  futurerestore.cpp
//  futurerestore
//
//  Created by tihmstar on 14.09.16.
//  Copyright © 2016 tihmstar. All rights reserved.
//

#include <libgeneral/macros.h>
#include <libgen.h>
#include <zlib.h>
#include <utility>
#include <fstream>
#include "futurerestore.hpp"

#ifdef HAVE_LIBIPATCHER
#include <libipatcher/libipatcher.hpp>
#endif

#include <img4tool/img4tool.hpp>

extern "C" {
#include "common.h"
#include "normal.h"
#include "recovery.h"
#include "dfu.h"
#include "ipsw.h"
#include "locking.h"
#include "restore.h"
#include "endianness.h"
#include "tsschecker.h"
}

#ifdef safe_mkdir
#undef safe_mkdir
#endif
#ifdef WIN32
#include <windows.h>
#define safe_mkdir(path, mode) mkdir(path)
#else

#include <sys/stat.h>

#ifdef __APPLE__
#define NEW_ID 501
#else
#define NEW_ID 1000
#endif
#define safe_mkdir(path, mode) \
do {                        \
    int id = getuid();      \
    setuid(NEW_ID);         \
    setgid(NEW_ID);         \
    seteuid(NEW_ID);        \
    setegid(NEW_ID);        \
    mkdir(path, mode);      \
    setuid(id);             \
    setgid(id);             \
    seteuid(id);            \
    setegid(id);            \
} while(false)
#endif

#define USEC_PER_SEC 1000000

#ifdef WIN32
std::string futurerestoreTempPath(download");
#else
std::string tempPath("/tmp");
std::string futurerestoreTempPath(tempPath + "/futurerestore");
#endif

std::string roseTempPath = futurerestoreTempPath + "/rose.bin";
std::string seTempPath = futurerestoreTempPath + "/se.sefw";
std::string veridianDGMTempPath = futurerestoreTempPath + "/veridianDGM.der";
std::string veridianFWMTempPath = futurerestoreTempPath + "/veridianFWM.plist";
std::string basebandTempPath = futurerestoreTempPath + "/baseband.bbfw";
std::string basebandManifestTempPath = futurerestoreTempPath + "/basebandManifest.plist";
std::string sepTempPath = futurerestoreTempPath + "/sep.im4p";
std::string sepManifestTempPath = futurerestoreTempPath + "/sepManifest.plist";

#ifdef __APPLE__

#   include <CommonCrypto/CommonDigest.h>

#   define SHA1(d, n, md) CC_SHA1(d, n, md)
#   define SHA384(d, n, md) CC_SHA384(d, n, md)
#else
#   include <openssl/sha.h>
#endif // __APPLE__

#ifndef HAVE_LIBIPATCHER
#define _enterPwnRecoveryRequested false
#endif

using namespace tihmstar;

#pragma mark helpers
extern "C" {
void irecv_event_cb(const irecv_device_event_t *event, void *userdata);
void idevice_event_cb(const idevice_event_t *event, void *userdata);
}

#pragma mark futurerestore

futurerestore::futurerestore(bool isUpdateInstall, bool isPwnDfu, bool noIBSS, bool setNonce, bool serial,
                             bool noRestore) : _isUpdateInstall(isUpdateInstall), _isPwnDfu(isPwnDfu), _noIBSS(noIBSS),
                                               _setNonce(setNonce), _serial(serial), _noRestore(noRestore) {
    _client = idevicerestore_client_new();
    retassure(_client != nullptr, "could not create idevicerestore client\n");

    struct stat st{0};
    if (stat(futurerestoreTempPath.c_str(), &st) == -1) safe_mkdir(futurerestoreTempPath.c_str(), 0755);

    nocache = 1; //tsschecker nocache
    _foundnonce = -1;
    _useCustomLatest = false;
    _customLatest = std::string("");
}

bool futurerestore::init() {
    if (_didInit) return _didInit;
//    If device is in an invalid state, don't check if it supports img4
    if ((_didInit = check_mode(_client) != _MODE_UNKNOWN)) {
        if (!(_client->image4supported = is_image4_supported(_client))) {
            info("[INFO] 32-bit device detected\n");
        } else {
            info("[INFO] 64-bit device detected\n");
        }
    }
    return _didInit;
}

uint64_t futurerestore::getDeviceEcid() {
    retassure(_didInit, "did not init\n");
    uint64_t ecid;
    get_ecid(_client, &ecid);
    return ecid;
}

int futurerestore::getDeviceMode(bool reRequest) {
    retassure(_didInit, "did not init\n");
    if (!reRequest && _client->mode && _client->mode->index != _MODE_UNKNOWN) {
        return _client->mode->index;
    } else {
        dfu_client_free(_client);
        recovery_client_free(_client);
        return check_mode(_client);
    }
}

void futurerestore::putDeviceIntoRecovery() {
    retassure(_didInit, "did not init\n");

#ifdef HAVE_LIBIPATCHER
    _enterPwnRecoveryRequested = _isPwnDfu;
#endif

    getDeviceMode(false);
    info("Found device in %s mode\n", _client->mode->string);
    if (_client->mode == MODE_NORMAL) {
        irecv_device_event_subscribe(&_client->irecv_e_ctx, irecv_event_cb, _client);
        idevice_event_subscribe(idevice_event_cb, _client);
        _client->idevice_e_ctx = (void *) idevice_event_cb;
#ifdef HAVE_LIBIPATCHER
        retassure(!_isPwnDfu, "isPwnDfu enabled, but device was found in normal mode\n");
#endif
        info("Entering recovery mode...\n");
        retassure(!normal_enter_recovery(_client), "Unable to place device into recovery mode from %s mode\n",
                  _client->mode->string);
    } else if (_client->mode == MODE_RECOVERY) {
        info("Device already in recovery mode\n");
    } else if (_client->mode == MODE_DFU && _isPwnDfu &&
               #ifdef HAVE_LIBIPATCHER
               true
#else
        false
#endif
            ) {
        info("requesting to get into pwnRecovery later\n");
    } else if (!_client->image4supported) {
        info("32-bit device in DFU mode found, assuming user wants to use iOS 9.x re-restore bug. Not failing here\n");
    } else {
        reterror("unsupported device mode, please put device in recovery or normal mode\n");
    }
    safeFree(_client->udid); //only needs to be freed manually when function didn't throw exception

    //these get also freed by destructor
    dfu_client_free(_client);
    recovery_client_free(_client);
}

void futurerestore::setAutoboot(bool val) {
    retassure(_didInit, "did not init\n");

    retassure(getDeviceMode(false) == _MODE_RECOVERY, "can't set auto-boot, when device isn't in recovery mode\n");
    if (!_client->recovery) {
        retassure(!recovery_client_new(_client), "Could not connect to device in recovery mode.\n");
    }
    retassure(!recovery_set_autoboot(_client, val), "Setting auto-boot failed?!\n");
}

void futurerestore::exitRecovery() {
    setAutoboot(true);
    recovery_send_reset(_client);
    recovery_client_free(_client);
}

plist_t futurerestore::nonceMatchesApTickets() {
    retassure(_didInit, "did not init\n");

    if (getDeviceMode(true) != _MODE_RECOVERY) {
        if (getDeviceMode(false) != _MODE_DFU || *_client->version != '9')
            reterror("Device is not in recovery mode, can't check ApNonce\n");
        else
            _rerestoreiOS9 = (info("Detected iOS 9.x 32-bit re-restore, proceeding in DFU mode\n"), true);
    }

    unsigned char *realnonce;
    int realNonceSize = 0;
    if (_rerestoreiOS9) {
        info("Skipping ApNonce check\n");
    } else {
        recovery_get_ap_nonce(_client, &realnonce, &realNonceSize);

        info("Got ApNonce from device: ");
        int i = 0;
        for (i = 0; i < realNonceSize; i++) {
            info("%02x ", ((unsigned char *) realnonce)[i]);
        }
        info("\n");
    }

    vector<const char *> nonces;

    if (_client->image4supported) {
        for (int i = 0; i < _im4ms.size(); i++) {
            auto nonce = img4tool::getValFromIM4M({_im4ms[i].first, _im4ms[i].second}, 'BNCH');
            if (nonce.payloadSize() == realNonceSize && memcmp(realnonce, nonce.payload(), realNonceSize) == 0)
                return _aptickets[i];
        }
    } else {
        for (int i = 0; i < _im4ms.size(); i++) {
            size_t ticketNonceSize = 0;
            const char *nonce = nullptr;
            try {
                //nonce might not exist, which we use in re-restoring iOS 9.x for 32-bit
                auto n = getNonceFromSCAB(_im4ms[i].first, _im4ms[i].second);
                ticketNonceSize = n.second;
                nonce = n.first;
            } catch (...) {}
            if (memcmp(realnonce, nonce, ticketNonceSize) == 0 &&
                ((ticketNonceSize == realNonceSize && realNonceSize + ticketNonceSize > 0) ||
                 (!ticketNonceSize && *_client->version == '9' &&
                  (getDeviceMode(false) == _MODE_DFU ||
                   (getDeviceMode(false) == _MODE_RECOVERY &&
                    !strncmp(getiBootBuild(), "iBoot-2817", strlen("iBoot-2817")))
                  )
                 )
                )
                    )
                //either nonce needs to match or using re-restore bug in iOS 9.x
                return _aptickets[i];
        }
    }

    return nullptr;
}

std::pair<const char *, size_t> futurerestore::nonceMatchesIM4Ms() {
    retassure(_didInit, "did not init\n");

    retassure(getDeviceMode(true) == _MODE_RECOVERY, "Device is not in recovery mode, can't check ApNonce\n");

    unsigned char *realnonce;
    int realNonceSize = 0;
    recovery_get_ap_nonce(_client, &realnonce, &realNonceSize);

    vector<const char *> nonces;

    if (_client->image4supported) {
        for (auto &_im4m: _im4ms) {
            auto nonce = img4tool::getValFromIM4M({_im4m.first, _im4m.second}, 'BNCH');
            if (nonce.payloadSize() == realNonceSize && memcmp(realnonce, nonce.payload(), realNonceSize) == 0)
                return _im4m;
        }
    } else {
        for (auto &_im4m: _im4ms) {
            size_t ticketNonceSize = 0;
            const char *nonce = nullptr;
            try {
                //nonce might not exist, which we use in re-restoring iOS 9.x for 32-bit
                auto n = getNonceFromSCAB(_im4m.first, _im4m.second);
                ticketNonceSize = n.second;
                nonce = n.first;
            } catch (...) {
                //
            }
            if (memcmp(realnonce, nonce, ticketNonceSize) == 0) return _im4m;
        }
    }

    return {NULL, 0};
}

void futurerestore::waitForNonce(vector<const char *> nonces, size_t nonceSize) {
    retassure(_didInit, "did not init\n");
    setAutoboot(false);

    unsigned char *realnonce;
    int realNonceSize = 0;

    for (auto nonce: nonces) {
        info("waiting for ApNonce: ");
        int i = 0;
        for (i = 0; i < nonceSize; i++) {
            info("%02x ", ((unsigned char *) nonce)[i]);
        }
        info("\n");
    }

    do {
        if (realNonceSize) {
            recovery_send_reset(_client);
            recovery_client_free(_client);
            usleep(1 * USEC_PER_SEC);
        }
        while (getDeviceMode(true) != _MODE_RECOVERY) usleep(USEC_PER_SEC * 0.5);
        retassure(!recovery_client_new(_client), "Could not connect to device in recovery mode\n");

        recovery_get_ap_nonce(_client, &realnonce, &realNonceSize);
        info("Got ApNonce from device: ");
        for (int i = 0; i < realNonceSize; i++) {
            info("%02x ", realnonce[i]);
        }
        info("\n");
        for (int i = 0; i < nonces.size(); i++) {
            if (memcmp(realnonce, (unsigned const char *) nonces[i], realNonceSize) == 0) _foundnonce = i;
        }
    } while (_foundnonce == -1);
    info("Device has requested ApNonce now\n");

    setAutoboot(true);
}

void futurerestore::waitForNonce() {
    retassure(!_im4ms.empty(), "No IM4M loaded\n");

    size_t nonceSize = 0;
    vector<const char *> nonces;

    retassure(_client->image4supported, "Error: ApNonce collision function is not supported on 32-bit devices\n");

    for (auto im4m: _im4ms) {
        auto nonce = img4tool::getValFromIM4M({im4m.first, im4m.second}, 'BNCH');
        if (!nonceSize) {
            nonceSize = nonce.payloadSize();
        }
        retassure(nonceSize == nonce.payloadSize(), "Nonces have different lengths!");
        nonces.push_back((const char *) nonce.payload());
    }

    waitForNonce(nonces, nonceSize);
}

void futurerestore::loadAPTickets(const vector<const char *> &apticketPaths) {
    for (auto apticketPath: apticketPaths) {
        plist_t apticket = nullptr;
        char *im4m = nullptr;
        struct stat fst{};

        retassure(!stat(apticketPath, &fst), "failed to load APTicket at %s\n", apticketPath);

        gzFile zf = gzopen(apticketPath, "rb");
        if (zf) {
            int blen = 0;
            int readsize = 16384; //0x4000
            int bufsize = readsize;
            char *bin = (char *) malloc(bufsize);
            char *p = bin;
            do {
                int bytes_read = gzread(zf, p, readsize);
                retassure(bytes_read > 0, "Error reading gz compressed data\n");
                blen += bytes_read;
                if (bytes_read < readsize) {
                    if (gzeof(zf)) {
                        bufsize += bytes_read;
                        break;
                    }
                }
                bufsize += readsize;
                bin = (char *) realloc(bin, bufsize);
                p = bin + blen;
            } while (!gzeof(zf));
            gzclose(zf);
            if (blen > 0) {
                if (memcmp(bin, "bplist00", 8) == 0)
                    plist_from_bin(bin, blen, &apticket);
                else
                    plist_from_xml(bin, blen, &apticket);
            }
            free(bin);
        }

        if (_isUpdateInstall) {
            if (plist_t update = plist_dict_get_item(apticket, "updateInstall")) {
                plist_t cpy = plist_copy(update);
                plist_t gen_cpy = nullptr;
                if (plist_t gen = plist_dict_get_item(apticket, "generator")) {
                    gen_cpy = plist_copy(gen);
                    plist_free(gen);
                    plist_dict_set_item(cpy, "generator", gen_cpy);
                }
                if (gen_cpy != nullptr) plist_free(gen_cpy);
                plist_free(apticket);
                apticket = cpy;
            }
        }

        plist_t ticket = plist_dict_get_item(apticket, (_client->image4supported) ? "ApImg4Ticket" : "APTicket");
        uint64_t im4msize = 0;
        plist_get_data_val(ticket, &im4m, &im4msize);

        retassure(im4msize, "Error: failed to load signing ticket file %s\n", apticketPath);

        _im4ms.emplace_back(im4m, im4msize);
        _aptickets.push_back(apticket);
        printf("reading signing ticket %s is done\n", apticketPath);
    }
}

uint64_t futurerestore::getBasebandGoldCertIDFromDevice() {
    if (!_client->preflight_info) {
        if (normal_get_preflight_info(_client, &_client->preflight_info) == -1) {
            printf("[WARNING] failed to read BasebandGoldCertID from device! Is it already in recovery?\n");
            return 0;
        }
    }
    plist_t node;
    node = plist_dict_get_item(_client->preflight_info, "CertID");
    if (!node || plist_get_node_type(node) != PLIST_UINT) {
        error("Unable to find required BbGoldCertId in parameters\n");
        return 0;
    }
    uint64_t val = 0;
    plist_get_uint_val(node, &val);
    return val;
}

char *futurerestore::getiBootBuild() {
    if (!_ibootBuild) {
        if (_client->recovery == nullptr) {
            retassure(!recovery_client_new(_client), "Error: can't create new recovery client");
        }
        irecv_getenv(_client->recovery->client, "build-version", &_ibootBuild);
        retassure(_ibootBuild, "Error: can't get a build-version");
    }
    return _ibootBuild;
}

pair<ptr_smart<char *>, size_t>
getIPSWComponent(struct idevicerestore_client_t *client, plist_t build_identity, const string &component) {
    ptr_smart<char *> path;
    unsigned char *component_data = nullptr;
    unsigned int component_size = 0;

    if (!(char *) path) {
        retassure(!build_identity_get_component_path(build_identity, component.c_str(), &path),
                  "ERROR: Unable to get path for component '%s'\n", component.c_str());
    }

    retassure(!extract_component(client->ipsw, (char *) path, &component_data, &component_size),
              "ERROR: Unable to extract component: %s\n", component.c_str());

    return {(char *) component_data, component_size};
}

void futurerestore::enterPwnRecovery(plist_t build_identity, std::string bootargs) {
#ifndef HAVE_LIBIPATCHER
    reterror("compiled without libipatcher");
#else
    idevicerestore_mode_t *mode = nullptr;
    libipatcher::fw_key iBSSKeys{};
    libipatcher::fw_key iBECKeys{};
    pair<ptr_smart<char *>, size_t> iBSS;
    pair<ptr_smart<char *>, size_t> iBEC;
    FILE *ibss = nullptr;
    FILE *ibec = nullptr;
    int rv;
    bool cache1 = false;
    bool cache2 = false;
    std::string img3_end(".patched.img3");
    std::string img4_end(".patched.img4");
    std::string ibss_name(futurerestoreTempPath + "/ibss.");
    std::string ibec_name(futurerestoreTempPath + "/ibec.");

    /* Assure device is in dfu */
    irecv_device_event_subscribe(&_client->irecv_e_ctx, irecv_event_cb, _client);
    idevice_event_subscribe(idevice_event_cb, _client);
    _client->idevice_e_ctx = (void *) idevice_event_cb;
    getDeviceMode(true);
    mutex_lock(&_client->device_event_mutex);
    cond_wait_timeout(&_client->device_event_cond, &_client->device_event_mutex, 1000);
    retassure(((_client->mode == MODE_DFU) || (mutex_unlock(&_client->device_event_mutex), 0)),
              "Device isn't in DFU mode!");
    retassure(((dfu_client_new(_client) == IRECV_E_SUCCESS) || (mutex_unlock(&_client->device_event_mutex), 0)),
              "Failed to connect to device in DFU Mode!");
    mutex_unlock(&_client->device_event_mutex);
    info("Device found in DFU Mode.\n");

    ibss_name.append(getDeviceBoardNoCopy());
    ibec_name.append(getDeviceBoardNoCopy());
    ibss_name.append(".");
    ibec_name.append(".");
    ibss_name.append(_client->build);
    ibec_name.append(_client->build);
    if (_client->image4supported) {
        ibss_name.append(img4_end);
        ibec_name.append(img4_end);
    } else {
        ibss_name.append(img3_end);
        ibec_name.append(img3_end);
    }
    if (!_noCache) {
        ibss = fopen(ibss_name.c_str(), "rb");
        if (ibss) {
            fseek(ibss, 0, SEEK_END);
            iBSS.second = ftell(ibss);
            fseek(ibss, 0, SEEK_SET);
            retassure(iBSS.first = (char *) malloc(iBSS.second), "failed to calloc memory for Rose\n");
            size_t freadRet = 0;
            retassure((freadRet = fread((char *) iBSS.first, 1, iBSS.second, ibss)) == iBSS.second,
                      "failed to load iBSS. size=%zu but fread returned %zu\n", iBSS.second, freadRet);
            fclose(ibss);
            cache1 = true;
        }
        ibec = fopen(ibec_name.c_str(), "rb");
        if (ibec) {
            fseek(ibec, 0, SEEK_END);
            iBEC.second = ftell(ibec);
            fseek(ibec, 0, SEEK_SET);
            retassure(iBEC.first = (char *) malloc(iBEC.second), "failed to calloc memory for Rose\n");
            size_t freadRet = 0;
            retassure((freadRet = fread((char *) iBEC.first, 1, iBEC.second, ibec)) == iBEC.second,
                      "failed to load iBEC. size=%zu but fread returned %zu\n", iBEC.second, freadRet);
            fclose(ibec);
            cache2 = true;
        }
    }

    /* Patch bootloaders */
    if (!cache1 && !cache2) {
        try {
            std::string board = getDeviceBoardNoCopy();
            info("Getting firmware keys for: %s\n", board.c_str());
            if (board == "n71ap" || board == "n71map" || board == "n69ap" || board == "n69uap" || board == "n66ap" ||
                board == "n66map") {
                if (!_noIBSS && !cache1) {
                    iBSSKeys = libipatcher::getFirmwareKey(_client->device->product_type, _client->build, "iBSS",
                                                           board);
                }
                if (!cache2) {
                    iBECKeys = libipatcher::getFirmwareKey(_client->device->product_type, _client->build, "iBEC",
                                                           board);
                }
            } else {
                if (!_noIBSS && !cache1) {
                    iBSSKeys = libipatcher::getFirmwareKey(_client->device->product_type, _client->build, "iBSS");
                }
                if (!cache2) {
                    iBECKeys = libipatcher::getFirmwareKey(_client->device->product_type, _client->build, "iBEC");
                }
            }
        } catch (tihmstar::exception &e) {
            reterror("getting keys failed with error: %d (%s). Are keys publicly available?", e.code(), e.what());
        }
    }

    if (!iBSS.first && !_noIBSS) {
        info("Patching iBSS\n");
        iBSS = getIPSWComponent(_client, build_identity, "iBSS");
        iBSS = move(libipatcher::patchiBSS((char *) iBSS.first, iBSS.second, iBSSKeys));
    }
    if (!iBEC.first) {
        info("Patching iBEC\n");
        iBEC = getIPSWComponent(_client, build_identity, "iBEC");
        iBEC = move(libipatcher::patchiBEC((char *) iBEC.first, iBEC.second, iBECKeys, std::move(bootargs)));
    }

    if (_client->image4supported) {
        /* if this is 64-bit, we need to back IM4P to IMG4
           also due to the nature of iBoot64Patchers sigpatches we need to stich a valid signed im4m to it (but nonce is ignored) */
        if (!cache1 && !_noIBSS) {
            info("Repacking patched iBSS as IMG4\n");
            iBSS = move(libipatcher::packIM4PToIMG4(iBSS.first, iBSS.second, _im4ms[0].first, _im4ms[0].second));
        }
        if (!cache2) {
            info("Repacking patched iBEC as IMG4\n");
            iBEC = move(libipatcher::packIM4PToIMG4(iBEC.first, iBEC.second, _im4ms[0].first, _im4ms[0].second));
        }
    }

    if (!_noIBSS) {
        retassure(ibss = fopen(ibss_name.c_str(), "wb"), "can't save patched ibss at %s\n", ibss_name.c_str());
        retassure(rv = fwrite(iBSS.first, iBSS.second, 1, ibss), "can't save patched ibss at %s\n", ibss_name.c_str());
        fflush(ibss);
        fclose(ibss);
    }
    retassure(ibec = fopen(ibec_name.c_str(), "wb"), "can't save patched ibec at %s\n", ibec_name.c_str());
    retassure(rv = fwrite(iBEC.first, iBEC.second, 1, ibec), "can't save patched ibec at %s\n", ibec_name.c_str());
    fflush(ibec);
    fclose(ibec);

    /* Send and boot bootloaders */
    irecv_error_t err = IRECV_E_UNKNOWN_ERROR;
    if (!_noIBSS) {
        /* send iBSS */
        info("Sending %s (%lu bytes)...\n", "iBSS", iBSS.second);
        mutex_lock(&_client->device_event_mutex);
        err = irecv_send_buffer(_client->dfu->client, (unsigned char *) (char *) iBSS.first,
                                (unsigned long) iBSS.second, 1);
        retassure(err == IRECV_E_SUCCESS, "ERROR: Unable to send %s component: %s\n", "iBSS", irecv_strerror(err));

        info("Booting iBSS, waiting for device to disconnect...\n");
        cond_wait_timeout(&_client->device_event_cond, &_client->device_event_mutex, 10000);

        retassure(((_client->mode == MODE_UNKNOWN) || (mutex_unlock(&_client->device_event_mutex), 0)),
                  "Device did not disconnect. Possibly invalid iBSS. Reset device and try again");
        info("Booting iBSS, waiting for device to reconnect...\n");
    }
    bool dfu = false;
    if ((_client->device->chip_id >= 0x7000 && _client->device->chip_id <= 0x8004) ||
        (_client->device->chip_id >= 0x8900 && _client->device->chip_id <= 0x8965)) {
        cond_wait_timeout(&_client->device_event_cond, &_client->device_event_mutex, 10000);
        retassure(((_client->mode == MODE_DFU) || (mutex_unlock(&_client->device_event_mutex), 0)),
                  "Device did not reconnect. Possibly invalid iBSS. Reset device and try again");
        if (_client->build_major > 8) {
            mutex_unlock(&_client->device_event_mutex);
            getDeviceMode(true);
            retassure(((dfu_client_new(_client) == IRECV_E_SUCCESS) || (mutex_unlock(&_client->device_event_mutex), 0)),
                      "Failed to connect to device in DFU Mode!");
            retassure(irecv_usb_set_configuration(_client->dfu->client, 1) >= 0, "ERROR: set configuration failed\n");
            /* send iBEC */
            info("Sending %s (%lu bytes)...\n", "iBEC", iBEC.second);
            mutex_lock(&_client->device_event_mutex);
            err = irecv_send_buffer(_client->dfu->client, (unsigned char *) (char *) iBEC.first,
                                    (unsigned long) iBEC.second, 1);
            retassure(err == IRECV_E_SUCCESS, "ERROR: Unable to send %s component: %s\n", "iBEC", irecv_strerror(err));

            info("Booting iBEC, waiting for device to disconnect...\n");
            cond_wait_timeout(&_client->device_event_cond, &_client->device_event_mutex, 10000);
            retassure(((_client->mode == MODE_UNKNOWN) || (mutex_unlock(&_client->device_event_mutex), 0)),
                      "Device did not disconnect. Possibly invalid iBEC. Reset device and try again");
            info("Booting iBEC, waiting for device to reconnect...\n");
            cond_wait_timeout(&_client->device_event_cond, &_client->device_event_mutex, 10000);
            retassure(((_client->mode == MODE_RECOVERY) || (mutex_unlock(&_client->device_event_mutex), 0)),
                      "Device did not reconnect. Possibly invalid iBEC. Reset device and try again");
            mutex_unlock(&_client->device_event_mutex);
            getDeviceMode(true);
            retassure(((recovery_client_new(_client) == IRECV_E_SUCCESS) ||
                       (mutex_unlock(&_client->device_event_mutex), 0)),
                      "Failed to connect to device in Recovery Mode!");
        }
    } else if ((_client->device->chip_id >= 0x8006 && _client->device->chip_id <= 0x8030) ||
               (_client->device->chip_id >= 0x8101 && _client->device->chip_id <= 0x8301)) {
        dfu = true;
        cond_wait_timeout(&_client->device_event_cond, &_client->device_event_mutex, 10000);
        retassure(((_client->mode == MODE_RECOVERY) || (mutex_unlock(&_client->device_event_mutex), 0)),
                  "Device did not reconnect. Possibly invalid iBSS. Reset device and try again");
    } else {
        mutex_unlock(&_client->device_event_mutex);
        reterror("Device not supported!\n");
    }

    /* Verify correct nonce/set nonce */
    if (_client->image4supported) {
        char *deviceGen = nullptr;
        cleanup([&] {
            safeFree(deviceGen);
        });
        mutex_unlock(&_client->device_event_mutex);
        if (_client->device->chip_id < 0x8015) {
            if (dfu) {
                assure(!irecv_send_command(_client->dfu->client, "bgcolor 255 0 0"));
            } else {
                assure(!irecv_send_command(_client->recovery->client, "bgcolor 255 0 0"));
            }
            sleep(2);
        }
        auto nonceelem = img4tool::getValFromIM4M({_im4ms[0].first, _im4ms[0].second}, 'BNCH');

        info("ApNonce pre-hax:\n");
        if (get_ap_nonce(_client, &_client->nonce, &_client->nonce_size) < 0) {
            reterror("Failed to get apnonce from device!");
        }

        std::string generator = (_setNonce && _custom_nonce != nullptr) ? _custom_nonce : getGeneratorFromSHSH2(
                _client->tss);

        if ((_setNonce && _custom_nonce != nullptr) ||
            memcmp(_client->nonce, nonceelem.payload(), _client->nonce_size) != 0) {
            if (!_setNonce)
                info("ApNonce from device doesn't match IM4M nonce, applying hax...\n");

            assure(_client->tss);
            info("Writing generator=%s to nvram!\n", generator.c_str());

            retassure(!irecv_setenv(_client->recovery->client, "com.apple.System.boot-nonce", generator.c_str()),
                      "Failed to write generator to nvram!");
            retassure(!irecv_saveenv(_client->recovery->client), "Failed to save nvram!");

            getDeviceMode(true);
            retassure(((dfu_client_new(_client) == IRECV_E_SUCCESS) || (mutex_unlock(&_client->device_event_mutex), 0)),
                      "Failed to connect to device in Recovery Mode!");
            retassure(irecv_usb_set_configuration(_client->dfu->client, 1) >= 0, "ERROR: set configuration failed\n");

            /* send iBEC */
            info("Sending %s (%lu bytes)...\n", "iBEC", iBEC.second);
            mutex_lock(&_client->device_event_mutex);
            err = irecv_send_buffer(_client->dfu->client, (unsigned char *) (char *) iBEC.first,
                                    (unsigned long) iBEC.second, 1);
            retassure(err == IRECV_E_SUCCESS, "ERROR: Unable to send %s component: %s\n", "iBEC", irecv_strerror(err));
            retassure(((irecv_send_command(_client->dfu->client, "go") == IRECV_E_SUCCESS) ||
                       (mutex_unlock(&_client->device_event_mutex), 0)),
                      "Device did not disconnect/reconnect. Possibly invalid iBEC. Reset device and try again\n");

            info("Booting iBEC, waiting for device to disconnect...\n");
            cond_wait_timeout(&_client->device_event_cond, &_client->device_event_mutex, 10000);
            retassure(((_client->mode == MODE_UNKNOWN) || (mutex_unlock(&_client->device_event_mutex), 0)),
                      "Device did not disconnect. Possibly invalid iBEC. Reset device and try again");
            info("Booting iBEC, waiting for device to reconnect...\n");
            cond_wait_timeout(&_client->device_event_cond, &_client->device_event_mutex, 10000);
            retassure(((_client->mode == MODE_RECOVERY) || (mutex_unlock(&_client->device_event_mutex), 0)),
                      "Device did not reconnect. Possibly invalid iBEC. Reset device and try again");
            mutex_unlock(&_client->device_event_mutex);
            getDeviceMode(true);
            retassure(((recovery_client_new(_client) == IRECV_E_SUCCESS) ||
                       (mutex_unlock(&_client->device_event_mutex), 0)),
                      "Failed to connect to device in Recovery Mode after ApNonce hax!");
            printf("APnonce post-hax:\n");
            if (get_ap_nonce(_client, &_client->nonce, &_client->nonce_size) < 0) {
                reterror("Failed to get apnonce from device!");
            }
            assure(!irecv_send_command(_client->recovery->client, "bgcolor 255 255 0"));
            retassure(_setNonce || memcmp(_client->nonce, nonceelem.payload(), _client->nonce_size) == 0,
                      "ApNonce from device doesn't match IM4M nonce after applying ApNonce hax. Aborting!");
        } else {
            getDeviceMode(true);
            retassure(((dfu_client_new(_client) == IRECV_E_SUCCESS) || (mutex_unlock(&_client->device_event_mutex), 0)),
                      "Failed to connect to device in Recovery Mode!");
            retassure(irecv_usb_set_configuration(_client->dfu->client, 1) >= 0, "ERROR: set configuration failed\n");
            /* send iBEC */
            info("Sending %s (%lu bytes)...\n", "iBEC", iBEC.second);
            mutex_lock(&_client->device_event_mutex);
            err = irecv_send_buffer(_client->dfu->client, (unsigned char *) (char *) iBEC.first,
                                    (unsigned long) iBEC.second, 1);
            retassure(err == IRECV_E_SUCCESS, "ERROR: Unable to send %s component: %s\n", "iBEC", irecv_strerror(err));
            retassure(((irecv_send_command(_client->dfu->client, "go") == IRECV_E_SUCCESS) ||
                       (mutex_unlock(&_client->device_event_mutex), 0)),
                      "Device did not disconnect/reconnect. Possibly invalid iBEC. Reset device and try again\n");

            info("Booting iBEC, waiting for device to disconnect...\n");
            cond_wait_timeout(&_client->device_event_cond, &_client->device_event_mutex, 10000);
            retassure(((MODE_UNKNOWN) || (mutex_unlock(&_client->device_event_mutex), 0)),
                      "Device did not disconnect. Possibly invalid iBEC. Reset device and try again");
            info("Booting iBEC, waiting for device to reconnect...\n");
            cond_wait_timeout(&_client->device_event_cond, &_client->device_event_mutex, 10000);
            retassure(((MODE_RECOVERY) || (mutex_unlock(&_client->device_event_mutex), 0)),
                      "Device did not reconnect. Possibly invalid iBEC. Reset device and try again");
            mutex_unlock(&_client->device_event_mutex);
            getDeviceMode(true);
            retassure(((recovery_client_new(_client) == IRECV_E_SUCCESS) ||
                       (mutex_unlock(&_client->device_event_mutex), 0)),
                      "Failed to connect to device in Recovery Mode after ApNonce hax!");
            assure(!irecv_send_command(_client->recovery->client, "bgcolor 255 255 0"));
            info("APNonce from device already matches IM4M nonce, no need for extra hax...\n");
        }
        retassure(!irecv_setenv(_client->recovery->client, "com.apple.System.boot-nonce", generator.c_str()),
                  "failed to write generator to nvram");
        retassure(!irecv_saveenv(_client->recovery->client), "failed to save nvram");
        uint64_t gen = std::stoul(generator, nullptr, 16);
        auto *nonce = (uint8_t *) calloc(_client->nonce_size, sizeof(uint8_t));
        if (_client->nonce_size == 20) {
            SHA1((unsigned char *) &gen, 8, nonce);
        } else if (_client->nonce_size == 32) {
            SHA384((unsigned char *) &gen, 8, nonce);
        } else {
            reterror("Failed to set nonce generator: %s! Unknown nonce size: %d\n", generator.c_str(),
                     _client->nonce_size);
        }
        for (int i = 0; i < _client->nonce_size; i++) {
            if (*(uint8_t *) (nonce + i) != *(uint8_t *) (_client->nonce + i)) {
                reterror("Failed to set nonce generator: %s!\n", generator.c_str());
            }
        }
        info("Successfully set nonce generator: %s\n", generator.c_str());

        if (_setNonce) {
            info("Done setting nonce!\n");
            info("Use futurerestore --exit-recovery to go back to normal mode if you aren't restoring.\n");
            setAutoboot(false);
            recovery_send_reset(_client);
            recovery_client_free(_client);
            exit(0);
        }

        sleep(2);
    }
#endif //HAVE_LIBIPATCHER
}

void get_custom_component(struct idevicerestore_client_t *client, plist_t build_identity, const char *component,
                          unsigned char **data, unsigned int *size) {
#ifndef HAVE_LIBIPATCHER
    reterror("compiled without libipatcher");
#else
    try {
        auto comp = getIPSWComponent(client, build_identity, component);
        comp = move(libipatcher::decryptFile3((char *) comp.first, comp.second,
                                              libipatcher::getFirmwareKey(client->device->product_type, client->build,
                                                                          component)));
        *data = (unsigned char *) (char *) comp.first;
        *size = comp.second;
        comp.first = NULL; //don't free on destruction
    } catch (tihmstar::exception &e) {
        reterror("ERROR: libipatcher failed with reason %d (%s)\n", e.code(), e.what());
    }

#endif
}

void futurerestore::doRestore(const char *ipsw) {
    plist_t buildmanifest = nullptr;
    int delete_fs = 0;
    char *filesystem = nullptr;
    cleanup([&] {
        info("Cleaning up...\n");
        safeFreeCustom(buildmanifest, plist_free);
        if (delete_fs && filesystem) unlink(filesystem);
    });
    struct idevicerestore_client_t *client = _client;
    plist_t build_identity = nullptr;

    client->ipsw = strdup(ipsw);
    if (_noRestore) client->flags |= FLAG_NO_RESTORE;
    if (!_isUpdateInstall) client->flags |= FLAG_ERASE;

    irecv_device_event_subscribe(&client->irecv_e_ctx, irecv_event_cb, client);
    idevice_event_subscribe(idevice_event_cb, client);
    client->idevice_e_ctx = (void *) idevice_event_cb;

    mutex_lock(&client->device_event_mutex);
    cond_wait_timeout(&client->device_event_cond, &client->device_event_mutex, 10000);

    retassure(client->mode != MODE_UNKNOWN, "Unable to discover device mode. Please make sure a device is attached.\n");
    if (client->mode != MODE_RECOVERY) {
        retassure(client->mode == MODE_DFU, "Device is in unexpected mode detected!");
        retassure(_enterPwnRecoveryRequested, "Device is in DFU mode detected, but we were expecting recovery mode!");
    } else {
        retassure(!_enterPwnRecoveryRequested, "--use-pwndfu was specified, but device found in recovery mode!");
    }

    info("Found device in %s mode\n", client->mode->string);
    mutex_unlock(&client->device_event_mutex);

    info("Identified device as %s, %s\n", getDeviceBoardNoCopy(), getDeviceModelNoCopy());

    retassure(!access(client->ipsw, F_OK), "ERROR: Firmware file %s does not exist.\n",
              client->ipsw); // verify if ipsw file exists

    info("Extracting BuildManifest from iPSW\n");
    {
        int unused;
        retassure(!ipsw_extract_build_manifest(client->ipsw, &buildmanifest, &unused),
                  "ERROR: Unable to extract BuildManifest from %s. Firmware file might be corrupt.\n", client->ipsw);
    }

    /* check if device type is supported by the given build manifest */
    retassure(!build_manifest_check_compatibility(buildmanifest, client->device->product_type),
              "ERROR: Could not make sure this firmware is suitable for the current device. Refusing to continue.\n");

    /* print iOS information from the manifest */
    build_manifest_get_version_information(buildmanifest, client);
    info("Product version: %s\n", client->version);
    info("Product build: %s Major: %d\n", client->build, client->build_major);
    client->image4supported = is_image4_supported(client);
    info("Device supports Image4: %s\n", (client->image4supported) ? "true" : "false");

    if (_enterPwnRecoveryRequested) //we are in pwnDFU, so we don't need to check nonces
        client->tss = _aptickets.at(0);
    else if (!(client->tss = nonceMatchesApTickets()))
        reterror("Device ApNonce does not match APTicket nonce\n");

    plist_dict_remove_item(client->tss, "BBTicket");
    plist_dict_remove_item(client->tss, "BasebandFirmware");


    if (_enterPwnRecoveryRequested && _client->image4supported) {
        retassure(plist_dict_get_item(_client->tss, "generator"),
                  "signing ticket file does not contain generator. But a generator is required for 64-bit pwnDFU restore");
    }

    retassure(build_identity = getBuildidentityWithBoardconfig(buildmanifest, client->device->hardware_model,
                                                               _isUpdateInstall),
              "ERROR: Unable to find any build identities for iPSW\n");

    if (_client->image4supported) {
        if (!(client->sepBuildIdentity = getBuildidentityWithBoardconfig(_sepbuildmanifest,
                                                                         client->device->hardware_model,
                                                                         _isUpdateInstall))) {
            retassure(_isPwnDfu, "ERROR: Unable to find any build identities for SEP\n");
            warning("can't find buildidentity for SEP with InstallType=%s. However pwnDFU was requested, so trying fallback to %s",
                    (_isUpdateInstall ? "UPDATE" : "ERASE"), (!_isUpdateInstall ? "UPDATE" : "ERASE"));
            retassure((client->sepBuildIdentity = getBuildidentityWithBoardconfig(_sepbuildmanifest,
                                                                                  client->device->hardware_model,
                                                                                  !_isUpdateInstall)),
                      "ERROR: Unable to find any build identities for SEP\n");
        }
    }

    plist_t manifest = plist_dict_get_item(build_identity, "Manifest"); //this is the buildidentity used for restore

    printf("checking if the APTicket is valid for this restore...\n"); //if we are in pwnDFU, just use first APTicket. We don't need to check nonces.
    auto im4m = (_enterPwnRecoveryRequested || _rerestoreiOS9) ? _im4ms.at(0) : nonceMatchesIM4Ms();

    uint64_t deviceEcid = getDeviceEcid();
    uint64_t im4mEcid = 0;
    if (_client->image4supported) {
        auto ecid = img4tool::getValFromIM4M({im4m.first, im4m.second}, 'ECID');
        im4mEcid = ecid.getIntegerValue();
    } else {
        im4mEcid = getEcidFromSCAB(im4m.first, im4m.second);
    }

    retassure(im4mEcid, "Failed to read ECID from APTicket\n");

    if (im4mEcid != deviceEcid) {
<<<<<<< HEAD
        error("ECID inside APTicket does not match the device's ECID\n");
        printf("APTicket is valid for %16llu (dec) but device is %16llu (dec)\n",im4mEcid,deviceEcid);
        if(_skipBlob) {
=======
        error("ECID inside APTicket does not match device ECID\n");
        printf("APTicket is valid for %16llu (dec) but device is %16llu (dec)\n", im4mEcid, deviceEcid);
        if (_skipBlob) {
>>>>>>> fb05ac3f
            info("[WARNING] NOT VALIDATING SHSH BLOBS ECID!\n");
        } else {
            reterror("APTicket can't be used for restoring this device\n");
        }
<<<<<<< HEAD
    }else
        printf("Verified ECID in APTicket matches the device's ECID\n");

    if (_client->image4supported) {
        printf("checking if the APTicket is valid for this restore...\n");
        uint64_t deviceEcid = getDeviceEcid();

        if (im4mEcid != deviceEcid) {
            error("ECID inside APTicket doesn't match the device's ECID\n");
            printf("APTicket is valid for %16llu (dec) but device is %16llu (dec)\n",im4mEcid,deviceEcid);
            if(_skipBlob) {
=======
    } else
        printf("Verified ECID in APTicket matches device ECID\n");

    if (_client->image4supported) {
        printf("checking APTicket to be valid for this restore...\n");

        if (im4mEcid != deviceEcid) {
            error("ECID inside APTicket does not match device ECID\n");
            printf("APTicket is valid for %16llu (dec) but device is %16llu (dec)\n", im4mEcid, deviceEcid);
            if (_skipBlob) {
>>>>>>> fb05ac3f
                info("[WARNING] NOT VALIDATING SHSH BLOBS ECID!\n");
            } else {
                reterror("APTicket can't be used for restoring this device\n");
            }
        } else
            printf("Verified ECID in APTicket matches device ECID\n");

        plist_t ticketIdentity = nullptr;

        try {
            ticketIdentity = img4tool::getBuildIdentityForIm4m({im4m.first, im4m.second}, buildmanifest);
        } catch (tihmstar::exception &e) {
            if (_skipBlob) {
                info("[WARNING] NOT VALIDATING SHSH BLOBS IM4M!\n");
            } else {
                return;
            }
        }

        if (!_skipBlob && !ticketIdentity) {
            printf("Failed to get exact match for build identity, using fallback to ignore certain values\n");
            ticketIdentity = img4tool::getBuildIdentityForIm4m({im4m.first, im4m.second}, buildmanifest,
                                                               {"RestoreRamDisk", "RestoreTrustCache"});
        }

        /* TODO: make this nicer!
           for now a simple pointercompare should be fine, because both plist_t should point into the same buildidentity inside the buildmanifest */
        if (ticketIdentity != build_identity) {
            error("BuildIdentity selected for restore does not match APTicket\n\n");
            info("BuildIdentity selected for restore:\n");
            img4tool::printGeneralBuildIdentityInformation(build_identity);
            info("\nBuildIdentity is valid for the APTicket:\n");

            if (ticketIdentity) img4tool::printGeneralBuildIdentityInformation(ticketIdentity), putchar('\n');
            else {
                info("IM4M is not valid for any restore within the Buildmanifest\n");
                info("This APTicket can't be used for restoring this firmware\n");
            }
            if (_skipBlob) {
                info("[WARNING] NOT VALIDATING SHSH BLOBS!\n");
            } else {
                reterror("APTicket can't be used for this restore\n");
            }
        } else {
            if (!img4tool::isIM4MSignatureValid({im4m.first, im4m.second})) {
                info("IM4M signature is not valid!\n");
            }
            info("Verified APTicket to be valid for this restore\n");
        }
    } else if (_enterPwnRecoveryRequested) {
        info("[WARNING] skipping ramdisk hash check, since device is in pwnDFU according to user\n");

    } else {
        info("[WARNING] full buildidentity check is not implemented, only comparing ramdisk hash.\n");

        auto ticket = getRamdiskHashFromSCAB(im4m.first, im4m.second);
        const char *tickethash = ticket.first;
        size_t tickethashSize = ticket.second;

        uint64_t manifestDigestSize = 0;
        char *manifestDigest = nullptr;

        plist_t restoreRamdisk = plist_dict_get_item(manifest, "RestoreRamDisk");
        plist_t digest = plist_dict_get_item(restoreRamdisk, "Digest");

        plist_get_data_val(digest, &manifestDigest, &manifestDigestSize);

        if (tickethashSize == manifestDigestSize && memcmp(tickethash, manifestDigest, tickethashSize) == 0) {
            printf("Verified APTicket to be valid for this restore\n");
            free(manifestDigest);
        } else {
            free(manifestDigest);
            printf("APTicket ramdisk hash does not match the ramdisk we are trying to boot. Are you using correct install type (Update/Erase)?\n");
            reterror("APTicket can't be used for this restore\n");
        }
    }

    if (_basebandbuildmanifest) {
        if (!(client->basebandBuildIdentity = getBuildidentityWithBoardconfig(_basebandbuildmanifest,
                                                                              client->device->hardware_model,
                                                                              _isUpdateInstall))) {
            retassure(client->basebandBuildIdentity = getBuildidentityWithBoardconfig(_basebandbuildmanifest,
                                                                                      client->device->hardware_model,
                                                                                      !_isUpdateInstall),
                      "ERROR: Unable to find any build identities for Baseband\n");
            info("[WARNING] Unable to find Baseband buildidentities for restore type %s, using fallback %s\n",
                 (_isUpdateInstall) ? "Update" : "Erase", (!_isUpdateInstall) ? "Update" : "Erase");
        }

        client->bbfwtmp = (char *)this->_basebandPath.c_str();

        plist_t bb_manifest = plist_dict_get_item(client->basebandBuildIdentity, "Manifest");
        plist_t bb_baseband = plist_copy(plist_dict_get_item(bb_manifest, "BasebandFirmware"));
        plist_dict_set_item(manifest, "BasebandFirmware", bb_baseband);

        retassure(_client->basebandBuildIdentity, "BasebandBuildIdentity not loaded, refusing to continue");
<<<<<<< HEAD
    }else{
        warning("WARNING: we don't have a BasebandBuildManifest, won't flash baseband!\n");
=======
    } else {
        warning("WARNING: we don't have a basebandbuildmanifest, does not flashing baseband!\n");
>>>>>>> fb05ac3f
    }

    if (_client->image4supported) {
        //check SEP
        plist_t sep_manifest = plist_dict_get_item(client->sepBuildIdentity, "Manifest");
        plist_t sep_sep = plist_copy(plist_dict_get_item(sep_manifest, "SEP"));
        plist_dict_set_item(manifest, "SEP", sep_sep);
        unsigned char genHash[48]; //SHA384 digest length
        ptr_smart<unsigned char *> sephash = NULL;
        uint64_t sephashlen = 0;
        plist_t digest = plist_dict_get_item(sep_sep, "Digest");

        retassure(digest && plist_get_node_type(digest) == PLIST_DATA, "ERROR: can't find SEP digest\n");

        plist_get_data_val(digest, reinterpret_cast<char **>(&sephash), &sephashlen);

        if (sephashlen == 20)
            SHA1((unsigned char *) _client->sepfwdata, (unsigned int) _client->sepfwdatasize, genHash);
        else
            SHA384((unsigned char *) _client->sepfwdata, (unsigned int) _client->sepfwdatasize, genHash);
        retassure(!memcmp(genHash, sephash, sephashlen), "ERROR: SEP does not match sepmanifest\n");
    }

    build_identity_print_information(build_identity); // print information about current build identity

    //check for enterpwnrecovery, because we could be in DFU mode
    if (_enterPwnRecoveryRequested) {
        retassure((getDeviceMode(true) == _MODE_DFU) || (getDeviceMode(false) == _MODE_RECOVERY && _noIBSS),
                  "unexpected device mode\n");
        if(client->irecv_e_ctx) {
            irecv_device_event_unsubscribe(client->irecv_e_ctx);
        }
        if(client->idevice_e_ctx != nullptr) {
            client->idevice_e_ctx = nullptr;
        }
        std::string bootargs;
        if (_boot_args != nullptr) {
            bootargs = _boot_args;
        } else {
            if (_serial) {
                bootargs.append("serial=0x3 ");
            }
            bootargs.append("rd=md0 ");
            if (!_isUpdateInstall) {
                bootargs.append("nand-enable-reformat=0x1 ");
            }
            bootargs.append(
                    "-v -restore debug=0x2014e keepsyms=0x1 amfi=0xff amfi_allow_any_signature=0x1 amfi_get_out_of_my_way=0x1 cs_enforcement_disable=0x1");
        }
        enterPwnRecovery(build_identity, bootargs);
        if(_client->irecv_e_ctx) {
            irecv_device_event_unsubscribe(_client->irecv_e_ctx);
        }
        if(_client->idevice_e_ctx != nullptr) {
            _client->idevice_e_ctx = nullptr;
        }
        irecv_device_event_subscribe(&client->irecv_e_ctx, irecv_event_cb, _client);
        idevice_event_subscribe(idevice_event_cb, client);
        client->idevice_e_ctx = (void *) idevice_event_cb;
    }

    // Get filesystem name from build identity
    char *fsname = nullptr;
    retassure(!build_identity_get_component_path(build_identity, "OS", &fsname),
              "ERROR: Unable to get path for filesystem component\n");

    // check if we already have an extracted filesystem
    struct stat st{};
    memset(&st, '\0', sizeof(struct stat));
    char tmpf[1024];
    if (client->cache_dir) {
        if (stat(client->cache_dir, &st) < 0) {
            mkdir_with_parents(client->cache_dir, 0755);
        }
        strcpy(tmpf, client->cache_dir);
        strcat(tmpf, "/");
        char *ipswtmp = strdup(client->ipsw);
        strcat(tmpf, basename(ipswtmp));
        free(ipswtmp);
    } else {
        strcpy(tmpf, client->ipsw);
    }
    char *p = strrchr(tmpf, '.');
    if (p) {
        *p = '\0';
    }

    if (stat(tmpf, &st) < 0) {
        safe_mkdir(tmpf, 0755);
    }
    strcat(tmpf, "/");
    strcat(tmpf, fsname);

    memset(&st, '\0', sizeof(struct stat));
    if (stat(tmpf, &st) == 0) {
        off_t fssize = 0;
        ipsw_get_file_size(client->ipsw, fsname, (uint64_t *) &fssize);
        if ((fssize > 0) && (st.st_size == fssize)) {
            info("Using cached filesystem from '%s'\n", tmpf);
            filesystem = strdup(tmpf);
        }
    }

    if (!filesystem) {
        char extfn[1024];
        strcpy(extfn, tmpf);
        strcat(extfn, ".extract");
        char lockfn[1024];
        strcpy(lockfn, tmpf);
        strcat(lockfn, ".lock");
        lock_info_t li;

        lock_file(lockfn, &li);
        FILE *extf = nullptr;
        if (access(extfn, F_OK) != 0) {
            extf = fopen(extfn, "w");
        }
        unlock_file(&li);
        if (!extf) {
            // use temp filename
            filesystem = reinterpret_cast<char *>(mkstemp(const_cast<char *>("ipsw_")));
            if (!filesystem) {
                error("WARNING: Could not get temporary filename, using '%s' in current directory\n", fsname);
                filesystem = strdup(fsname);
            }
            delete_fs = 1;
        } else {
            // use <fsname>.extract as filename
            filesystem = strdup(extfn);
            fclose(extf);
        }
        remove(lockfn);

        info("Extracting filesystem from iPSW\n");
        retassure(!ipsw_extract_to_file_with_progress(client->ipsw, fsname, filesystem, 1),
                  "ERROR: Unable to extract filesystem from iPSW\n");

        // rename <fsname>.extract to <fsname>
        if (strstr(filesystem, ".extract")) {
            remove(tmpf);
            rename(filesystem, tmpf);
            free(filesystem);
            filesystem = strdup(tmpf);
        }
    }

    if (_rerestoreiOS9) {
        mutex_lock(&_client->device_event_mutex);
        if (dfu_send_component(client, build_identity, "iBSS") < 0) {
            irecv_close(client->dfu->client);
            client->dfu->client = nullptr;
            reterror("ERROR: Unable to send iBSS to device\n");
        }

        /* reconnect */
        dfu_client_free(client);

        info("Booting iBSS, Waiting for device to disconnect...\n");
        cond_wait_timeout(&client->device_event_cond, &client->device_event_mutex, 10000);
        retassure((client->mode == MODE_UNKNOWN || (mutex_unlock(&client->device_event_mutex), 0)),
                  "Device did not disconnect. Possibly invalid iBSS. Reset device and try again");
        mutex_unlock(&client->device_event_mutex);

        info("Booting iBSS, Waiting for device to reconnect...\n");
        mutex_lock(&_client->device_event_mutex);
        cond_wait_timeout(&client->device_event_cond, &client->device_event_mutex, 10000);
        retassure((client->mode == MODE_DFU || (mutex_unlock(&client->device_event_mutex), 0)),
                  "Device did not disconnect. Possibly invalid iBSS. Reset device and try again");
        mutex_unlock(&client->device_event_mutex);

        dfu_client_new(client);

        /* send iBEC */
        if (dfu_send_component(client, build_identity, "iBEC") < 0) {
            irecv_close(client->dfu->client);
            client->dfu->client = nullptr;
            reterror("ERROR: Unable to send iBEC to device\n");
        }

        dfu_client_free(client);

        info("Booting iBEC, Waiting for device to disconnect...\n");
        mutex_lock(&_client->device_event_mutex);
        cond_wait_timeout(&client->device_event_cond, &client->device_event_mutex, 10000);
        retassure((client->mode == MODE_UNKNOWN || (mutex_unlock(&client->device_event_mutex), 0)),
                  "Device did not disconnect. Possibly invalid iBEC. Reset device and try again");
        mutex_unlock(&client->device_event_mutex);

        info("Booting iBEC, Waiting for device to reconnect...\n");
        mutex_lock(&_client->device_event_mutex);
        cond_wait_timeout(&client->device_event_cond, &client->device_event_mutex, 10000);
        retassure((client->mode == MODE_RECOVERY || (mutex_unlock(&client->device_event_mutex), 0)),
                  "Device did not reconnect. Possibly invalid iBEC. Reset device and try again");
        mutex_unlock(&client->device_event_mutex);

    } else {
        if ((client->build_major > 8)) {
            if (!client->image4supported) {
                /* send APTicket */
                if (recovery_send_ticket(client) < 0) {
                    error("WARNING: Unable to send APTicket\n");
                }
            }
        }
    }

    if (_enterPwnRecoveryRequested) {
        if (!_client->image4supported) {
            if (strncmp(client->version, "10.", 3) ==
                0)//if pwnrecovery send all components decrypted, unless we're dealing with iOS 10
                client->recovery_custom_component_function = get_custom_component;
        }
    } else if (!_rerestoreiOS9) {

        /* now we load the iBEC */
<<<<<<< HEAD
        retassure(!recovery_send_ibec(client, build_identity),"ERROR: Unable to send iBEC\n");
        
=======
        retassure(!recovery_send_ibec(client, build_identity), "ERROR: Unable to send iBEC\n");

>>>>>>> fb05ac3f
        printf("waiting for device to reconnect... ");
        recovery_client_free(client);

        debug("Waiting for device to disconnect...\n");
        mutex_unlock(&client->device_event_mutex);
        cond_wait_timeout(&client->device_event_cond, &client->device_event_mutex, 10000);
        retassure((client->mode == MODE_UNKNOWN || (mutex_unlock(&client->device_event_mutex), 0)),
                  "Device did not disconnect. Possibly invalid iBEC. Reset device and try again");
        mutex_unlock(&client->device_event_mutex);

        debug("Waiting for device to reconnect...\n");
        mutex_unlock(&client->device_event_mutex);
        cond_wait_timeout(&client->device_event_cond, &client->device_event_mutex, 10000);
        retassure((client->mode == MODE_RECOVERY || (mutex_unlock(&client->device_event_mutex), 0)),
                  "Device did not disconnect. Possibly invalid iBEC. Reset device and try again");
        mutex_unlock(&client->device_event_mutex);
    }

    retassure(client->mode == MODE_RECOVERY, "failed to reconnect to device in recovery (iBEC) mode\n");

    //do magic
    if (_client->image4supported) get_sep_nonce(client, &client->sepnonce, &client->sepnonce_size);
    get_ap_nonce(client, &client->nonce, &client->nonce_size);
    get_ecid(client, &client->ecid);

    if (client->mode == MODE_RECOVERY) {
        retassure(client->srnm, "ERROR: could not retrieve device serial number. Can't continue.\n");

        if (client->device->chip_id < 0x8015) {
            retassure(!irecv_send_command(client->recovery->client, "bgcolor 0 255 0"),
                      "ERROR: Unable to set bgcolor\n");
            info("[WARNING] Setting bgcolor to green! If you don't see a green screen, then your device didn't boot iBEC correctly\n");
            sleep(2); //show the user a green screen!
        }

        retassure(!recovery_enter_restore(client, build_identity), "ERROR: Unable to place device into restore mode\n");

        recovery_client_free(client);
    }

    if (_client->image4supported) {
        info("getting SEP ticket\n");
        retassure(!get_tss_response(client, client->sepBuildIdentity, &client->septss),
                  "ERROR: Unable to get signing tickets for SEP\n");
        retassure(_client->sepfwdatasize && _client->sepfwdata, "SEP is not loaded, refusing to continue");
    }

    mutex_lock(&client->device_event_mutex);
    debug("Waiting for device to enter restore mode...\n");
    cond_wait_timeout(&client->device_event_cond, &client->device_event_mutex, 180000);
<<<<<<< HEAD
    retassure((client->mode == MODE_RESTORE || (mutex_unlock(&client->device_event_mutex),0)), "Device failed to enter restore mode");
=======
    retassure((client->mode == MODE_RESTORE || (mutex_unlock(&client->device_event_mutex), 0)),
              "Device can't enter to restore mode");
>>>>>>> fb05ac3f
    mutex_unlock(&client->device_event_mutex);

    info("About to restore device... \n");
    int result = restore_device(client, build_identity, filesystem);
    if (result == 2) return;
    else retassure(!(result), "ERROR: Unable to restore device\n");
}

futurerestore::~futurerestore() {
    recovery_client_free(_client);
    idevicerestore_client_free(_client);
    for (auto im4m: _im4ms) {
        safeFree(im4m.first);
    }
    safeFree(_ibootBuild);
    safeFree(_firmwareJson);
    safeFree(_firmwareTokens);
    safeFree(_latestManifest);
    safeFree(_latestFirmwareUrl);
    for (auto plist: _aptickets) {
        safeFreeCustom(plist, plist_free);
    }
    safeFreeCustom(_sepbuildmanifest, plist_free);
    safeFreeCustom(_basebandbuildmanifest, plist_free);
}

void futurerestore::loadFirmwareTokens() {
    if (!_firmwareTokens) {
        if (!_firmwareJson) _firmwareJson = getFirmwareJson();
        retassure(_firmwareJson, "[TSSC] could not get firmware.json\n");
        long cnt = parseTokens(_firmwareJson, &_firmwareTokens);
        retassure(cnt > 0, "[TSSC] parsing %s.json failed\n", (0) ? "ota" : "firmware");
    }
}

const char *futurerestore::getDeviceModelNoCopy() {
    if (!_client->device || !_client->device->product_type) {

        int mode = getDeviceMode(true);
        retassure(mode == _MODE_NORMAL || mode == _MODE_RECOVERY || mode == _MODE_DFU, "unexpected device mode=%d\n",
                  mode);

        switch (mode) {
            case _MODE_RESTORE:
                _client->device = restore_get_irecv_device(_client);
                break;
            case _MODE_NORMAL:
                _client->device = normal_get_irecv_device(_client);
                break;
            case _MODE_DFU:
            case _MODE_RECOVERY:
                _client->device = dfu_get_irecv_device(_client);
                break;
            default:
                break;
        }
    }

    return _client->device->product_type;
}

const char *futurerestore::getDeviceBoardNoCopy() {
    if (!_client->device || !_client->device->product_type) {

        int mode = getDeviceMode(true);
        retassure(mode == _MODE_NORMAL || mode == _MODE_RECOVERY || mode == _MODE_DFU, "unexpected device mode=%d\n",
                  mode);

        switch (mode) {
            case _MODE_RESTORE:
                _client->device = restore_get_irecv_device(_client);
                break;
            case _MODE_NORMAL:
                _client->device = normal_get_irecv_device(_client);
                break;
            case _MODE_DFU:
            case _MODE_RECOVERY:
                _client->device = dfu_get_irecv_device(_client);
                break;
            default:
                break;
        }
    }
    return _client->device->hardware_model;
}

char *futurerestore::getLatestManifest() {
    if (!_latestManifest) {
        loadFirmwareTokens();

        const char *device = getDeviceModelNoCopy();
        t_iosVersion versVals;
        memset(&versVals, 0, sizeof(versVals));

        int versionCnt = 0;
        int i = 0;
        char **versions = getListOfiOSForDevice(_firmwareTokens, device, 0, &versionCnt);
        retassure(versionCnt, "[TSSC] failed finding latest firmware version\n");
        char *bpos = nullptr;
        while ((bpos = strstr((char *) (versVals.version = strdup(versions[i++])), "[B]")) != nullptr) {
            free((char *) versVals.version);
            if (--versionCnt == 0)
                reterror("[TSSC] automatic selection of firmware couldn't find for non-beta versions\n");
        }
        if(_useCustomLatest) {
            i = 0;
            while(i < versionCnt) {
                versVals.version = strdup(versions[i++]);
                std::string version(versVals.version);
                if(!std::equal(_customLatest.begin(), _customLatest.end(), version.begin())) {
                    free((char *) versVals.version);
                } else {
                    i = -1;
                    break;
                }
            }
            if(i != -1) {
                reterror("[TSSC] failed to find custom version for device!\n");
            }
        }
        info("[TSSC] selecting latest firmware version: %s\n", versVals.version);
        if (bpos) *bpos = '\0';
        if (versions) free(versions[versionCnt - 1]), free(versions);

        ptr_smart<const char *> autofree(
                versVals.version); //make sure it gets freed after function finishes execution by either reaching end or throwing exception

        _latestFirmwareUrl = getFirmwareUrl(device, &versVals, _firmwareTokens);
        retassure(_latestFirmwareUrl, "could not find url of latest firmware version\n");

        _latestManifest = getBuildManifest(_latestFirmwareUrl, device, versVals.version, versVals.buildID, 0);
        retassure(_latestManifest, "could not get buildmanifest of latest firmware version\n");
    }

    return _latestManifest;
}

char *futurerestore::getLatestFirmwareUrl() {
    return getLatestManifest(), _latestFirmwareUrl;
}

void futurerestore::downloadLatestRose() {
    char *manifeststr = getLatestManifest();
    char *roseStr = (elemExists("Rap,RTKitOS", manifeststr, getDeviceBoardNoCopy(), 0) ? getPathOfElementInManifest(
            "Rap,RTKitOS", manifeststr, getDeviceBoardNoCopy(), 0) : nullptr);
    if (roseStr) {
        info("downloading Rose firmware\n\n");
        retassure(!downloadPartialzip(getLatestFirmwareUrl(), roseStr, roseTempPath.c_str()),
                  "could not download Rose\n");
        loadRose(roseTempPath);
    }
}

void futurerestore::downloadLatestSE() {
    char *manifeststr = getLatestManifest();
    char *seStr = (elemExists("SE,UpdatePayload", manifeststr, getDeviceBoardNoCopy(), 0) ? getPathOfElementInManifest(
            "SE,UpdatePayload", manifeststr, getDeviceBoardNoCopy(), 0) : nullptr);
    if (seStr) {
        info("downloading SE firmware\n\n");
        retassure(!downloadPartialzip(getLatestFirmwareUrl(), seStr, seTempPath.c_str()), "could not download SE\n");
        loadSE(seTempPath);
    }
}

void futurerestore::downloadLatestSavage() {
    char *manifeststr = getLatestManifest();
    char *savageB0ProdStr = (elemExists("Savage,B0-Prod-Patch", manifeststr, getDeviceBoardNoCopy(), 0)
                             ? getPathOfElementInManifest("Savage,B0-Prod-Patch", manifeststr, getDeviceBoardNoCopy(),
                                                          0) : nullptr);
    char *savageB0DevStr = (elemExists("Savage,B0-Dev-Patch", manifeststr, getDeviceBoardNoCopy(), 0)
                            ? getPathOfElementInManifest("Savage,B0-Dev-Patch", manifeststr, getDeviceBoardNoCopy(), 0)
                            : nullptr);
    char *savageB2ProdStr = (elemExists("Savage,B2-Prod-Patch", manifeststr, getDeviceBoardNoCopy(), 0)
                             ? getPathOfElementInManifest("Savage,B2-Prod-Patch", manifeststr, getDeviceBoardNoCopy(),
                                                          0) : nullptr);
    char *savageB2DevStr = (elemExists("Savage,B2-Dev-Patch", manifeststr, getDeviceBoardNoCopy(), 0)
                            ? getPathOfElementInManifest("Savage,B2-Dev-Patch", manifeststr, getDeviceBoardNoCopy(), 0)
                            : nullptr);
    char *savageBAProdStr = (elemExists("Savage,BA-Prod-Patch", manifeststr, getDeviceBoardNoCopy(), 0)
                             ? getPathOfElementInManifest("Savage,BA-Prod-Patch", manifeststr, getDeviceBoardNoCopy(),
                                                          0) : nullptr);
    char *savageBADevStr = (elemExists("Savage,BA-Dev-Patch", manifeststr, getDeviceBoardNoCopy(), 0)
                            ? getPathOfElementInManifest("Savage,BA-Dev-Patch", manifeststr, getDeviceBoardNoCopy(), 0)
                            : nullptr);
    std::array<std::string, 6> savagePaths{};

    if (savageB0ProdStr) {
        info("downloading Savage,B0-Prod-Patch\n\n");
        savagePaths[0] = futurerestoreTempPath + "/savageB0PP.fw";
        retassure(!downloadPartialzip(getLatestFirmwareUrl(), savageB0ProdStr, savagePaths[0].c_str()),
                  "could not download Savage,B0-Prod-Patch\n");
    }
    if (savageB0DevStr) {
        info("downloading Savage,B0-Dev-Patch\n\n");
        savagePaths[1] = futurerestoreTempPath + "//savageB0DP.fw";
        retassure(!downloadPartialzip(getLatestFirmwareUrl(), savageB0DevStr, savagePaths[1].c_str()),
                  "could not download Savage,B0-Dev-Patch\n");
    }
    if (savageB2ProdStr) {
        info("downloading Savage,B2-Prod-Patch\n\n");
        savagePaths[2] = futurerestoreTempPath + "//savageB2PP.fw";
        retassure(!downloadPartialzip(getLatestFirmwareUrl(), savageB2ProdStr, savagePaths[2].c_str()),
                  "could not download Savage,B2-Prod-Patch\n");
    }
    if (savageB2DevStr) {
        info("downloading Savage,B2-Dev-Patch\n\n");
        savagePaths[3] = futurerestoreTempPath + "//savageB2DP.fw";
        retassure(!downloadPartialzip(getLatestFirmwareUrl(), savageB2DevStr, savagePaths[3].c_str()),
                  "could not download Savage,B2-Dev-Patch\n");
    }
    if (savageBAProdStr) {
        info("downloading Savage,BA-Prod-Patch\n\n");
        savagePaths[4] = futurerestoreTempPath + "//savageBAPP.fw";
        retassure(!downloadPartialzip(getLatestFirmwareUrl(), savageBAProdStr, savagePaths[4].c_str()),
                  "could not download Savage,BA-Prod-Patch\n");
    }
    if (savageBADevStr) {
        info("downloading Savage,BA-Dev-Patch\n\n");
        savagePaths[5] = futurerestoreTempPath + "//savageBADP.fw";
        retassure(!downloadPartialzip(getLatestFirmwareUrl(), savageBADevStr, savagePaths[5].c_str()),
                  "could not download Savage,BA-Dev-Patch\n");
    }
    if (savageB0ProdStr &&
        savageB0DevStr &&
        savageB2ProdStr &&
        savageB2DevStr &&
        savageBAProdStr &&
        savageBADevStr) {
        loadSavage(savagePaths);
    }
}

void futurerestore::downloadLatestVeridian() {
    char *manifeststr = getLatestManifest();
    char *veridianDGMStr = (elemExists("BMU,DigestMap", manifeststr, getDeviceBoardNoCopy(), 0)
                            ? getPathOfElementInManifest("BMU,DigestMap", manifeststr, getDeviceBoardNoCopy(), 0)
                            : nullptr);
    char *veridianFWMStr = (elemExists("BMU,FirmwareMap", manifeststr, getDeviceBoardNoCopy(), 0)
                            ? getPathOfElementInManifest("BMU,FirmwareMap", manifeststr, getDeviceBoardNoCopy(), 0)
                            : nullptr);
    if (veridianDGMStr) {
        info("downloading Veridian DigestMap\n\n");
        retassure(!downloadPartialzip(getLatestFirmwareUrl(), veridianDGMStr, veridianDGMTempPath.c_str()),
                  "could not download Veridian DigestMap\n");
    }
    if (veridianFWMStr) {
        info("downloading Veridian FirmwareMap\n\n");
        retassure(!downloadPartialzip(getLatestFirmwareUrl(), veridianFWMStr, veridianFWMTempPath.c_str()),
                  "could not download Veridian FirmwareMap\n");
    }
    if (veridianDGMStr && veridianFWMStr)
        loadVeridian(veridianDGMTempPath, veridianFWMTempPath);
}

void futurerestore::downloadLatestFirmwareComponents() {
    info("Downloading the latest firmware components...\n");
    char *manifeststr = getLatestManifest();
    if (elemExists("Rap,RTKitOS", manifeststr, getDeviceBoardNoCopy(), 0))
        downloadLatestRose();
    if (elemExists("SE,UpdatePayload", manifeststr, getDeviceBoardNoCopy(), 0))
        downloadLatestSE();
    if (elemExists("Savage,B0-Prod-Patch", manifeststr, getDeviceBoardNoCopy(), 0) &&
        elemExists("Savage,B0-Dev-Patch", manifeststr, getDeviceBoardNoCopy(), 0) &&
        elemExists("Savage,B2-Prod-Patch", manifeststr, getDeviceBoardNoCopy(), 0) &&
        elemExists("Savage,B2-Dev-Patch", manifeststr, getDeviceBoardNoCopy(), 0) &&
        elemExists("Savage,BA-Prod-Patch", manifeststr, getDeviceBoardNoCopy(), 0) &&
        elemExists("Savage,BA-Dev-Patch", manifeststr, getDeviceBoardNoCopy(), 0)) {
        downloadLatestSavage();
    }
    if (elemExists("BMU,DigestMap", manifeststr, getDeviceBoardNoCopy(), 0) ||
        elemExists("BMU,FirmwareMap", manifeststr, getDeviceBoardNoCopy(), 0))
        downloadLatestVeridian();
    info("Finished downloading the latest firmware components!\n");
}

void futurerestore::downloadLatestBaseband() {
    char *manifeststr = getLatestManifest();
    char *pathStr = getPathOfElementInManifest("BasebandFirmware", manifeststr, getDeviceBoardNoCopy(), 0);
    info("downloading Baseband\n\n");
    retassure(!downloadPartialzip(getLatestFirmwareUrl(), pathStr, basebandTempPath.c_str()),
              "could not download baseband\n");
    saveStringToFile(manifeststr, basebandManifestTempPath.c_str());
    setBasebandPath(basebandTempPath);
    setBasebandManifestPath(basebandManifestTempPath);
    loadBaseband(this->_basebandPath);
    loadBasebandManifest(this->_basebandManifestPath);
}

void futurerestore::downloadLatestSep() {
    char *manifeststr = getLatestManifest();
    char *pathStr = getPathOfElementInManifest("SEP", manifeststr, getDeviceBoardNoCopy(), 0);
    info("downloading SEP\n\n");
    retassure(!downloadPartialzip(getLatestFirmwareUrl(), pathStr, sepTempPath.c_str()), "could not download SEP\n");
    saveStringToFile(manifeststr, sepManifestTempPath.c_str());
    setSepPath(sepTempPath);
    setSepManifestPath(sepManifestTempPath);
    loadSep(this->_sepPath);
    loadSepManifest(this->_sepManifestPath);
}

void futurerestore::loadSepManifest(std::string sepManifestPath) {
    this->_sepManifestPath = sepManifestPath;
    retassure(_sepbuildmanifest = loadPlistFromFile(sepManifestPath.c_str()),
              "failed to load SEP Manifest");
}

void futurerestore::loadBasebandManifest(std::string basebandManifestPath) {
    this->_basebandManifestPath = basebandManifestPath;
    retassure(_basebandbuildmanifest = loadPlistFromFile(basebandManifestPath.c_str()),
              "failed to load Baseband Manifest");
};

void futurerestore::loadRose(std::string rosePath) {
    std::ifstream roseFileStream(rosePath);
    retassure(roseFileStream.good(), "%s: failed init file stream for %s!\n", __func__, rosePath.c_str());
    roseFileStream.seekg(0, std::ios_base::end);
    _client->rosefwdatasize = roseFileStream.tellg();
    roseFileStream.seekg(0, std::ios_base::beg);
    retassure(_client->rosefwdata = (char *) calloc(_client->rosefwdatasize, 1),
              "%s: failed to calloc memory for %s\n", __func__, rosePath.c_str());
    roseFileStream.read((char *) _client->rosefwdata,
                          (std::streamsize) _client->rosefwdatasize);
    retassure(*(uint64_t *) (_client->rosefwdata) != 0,
              "%s: failed to load Rose for %s with the size %zu!\n",
              __func__, rosePath.c_str(), _client->rosefwdatasize);
}

void futurerestore::loadSE(std::string sePath) {
    std::ifstream seFileStream(sePath);
    retassure(seFileStream.good(), "%s: failed init file stream for %s!\n", __func__, sePath.c_str());
    seFileStream.seekg(0, std::ios_base::end);
    _client->sefwdatasize = seFileStream.tellg();
    seFileStream.seekg(0, std::ios_base::beg);
    retassure(_client->sefwdata = (char *) calloc(_client->sefwdatasize, 1),
              "%s: failed to calloc memory for %s\n", __func__, sePath.c_str());
    seFileStream.read((char *) _client->sefwdata,
                        (std::streamsize) _client->sefwdatasize);
    retassure(*(uint64_t *) (_client->sefwdata) != 0,
              "%s: failed to load SE for %s with the size %zu!\n",
              __func__, sePath.c_str(), _client->sefwdatasize);
}

void futurerestore::loadSavage(std::array<std::string, 6> savagePaths) {
    int index = 0;
    for (const auto &savagePath: savagePaths) {
        std::ifstream savageFileStream(savagePath);
        retassure(savageFileStream.good(), "%s: failed init file stream for %s!\n", __func__, savagePath.c_str());
        savageFileStream.seekg(0, std::ios_base::end);
        _client->savagefwdatasize[index] = savageFileStream.tellg();
        savageFileStream.seekg(0, std::ios_base::beg);
        retassure(_client->savagefwdata[index] = (char *) calloc(_client->savagefwdatasize[index], 1),
                  "%s: failed to calloc memory for %s\n", __func__, savagePath.c_str());
        savageFileStream.read((char *) _client->savagefwdata[index],
                              (std::streamsize) _client->savagefwdatasize[index]);
        retassure(*(uint64_t *) (_client->savagefwdata[index]) != 0,
                  "%s: failed to load Savage for %s with the size %zu!\n",
                  __func__, savagePath.c_str(), _client->savagefwdatasize[index]);
        index++;
    }
}

void futurerestore::loadVeridian(std::string veridianDGMPath, std::string veridianFWMPath) {
    std::ifstream veridianDGMFileStream(veridianDGMPath);
    std::ifstream veridianFWMFileStream(veridianFWMPath);
    retassure(veridianDGMFileStream.good(), "%s: failed init file stream for %s!\n", __func__, veridianDGMPath.c_str());
    retassure(veridianFWMFileStream.good(), "%s: failed init file stream for %s!\n", __func__,
              veridianFWMPath.c_str());
    veridianDGMFileStream.seekg(0, std::ios_base::end);
    _client->veridiandgmfwdatasize = veridianDGMFileStream.tellg();
    veridianDGMFileStream.seekg(0, std::ios_base::beg);
    retassure(_client->veridiandgmfwdata = (char *) calloc(_client->veridiandgmfwdatasize, 1),
              "%s: failed to calloc memory for %s\n", __func__, veridianDGMPath.c_str());
    veridianDGMFileStream.read((char *) _client->veridiandgmfwdata,
                               (std::streamsize) _client->veridiandgmfwdatasize);
    retassure(*(uint64_t *) (_client->veridiandgmfwdata) != 0,
              "%s: failed to load Veridian for %s with the size %zu!\n",
              __func__, veridianDGMPath.c_str(), _client->veridiandgmfwdatasize);
    veridianFWMFileStream.seekg(0, std::ios_base::end);
    _client->veridianfwmfwdatasize = veridianFWMFileStream.tellg();
    veridianFWMFileStream.seekg(0, std::ios_base::beg);
    retassure(_client->veridianfwmfwdata = (char *) calloc(_client->veridianfwmfwdatasize, 1),
              "%s: failed to calloc memory for %s\n", __func__, veridianFWMPath.c_str());
    veridianFWMFileStream.read((char *) _client->veridianfwmfwdata,
                               (std::streamsize) _client->veridianfwmfwdatasize);
    retassure(*(uint64_t *) (_client->veridianfwmfwdata) != 0,
              "%s: failed to load Veridian for %s with the size %zu!\n",
              __func__, veridianFWMPath.c_str(), _client->veridianfwmfwdatasize);
}

void futurerestore::loadRamdisk(std::string ramdiskPath) {
    std::ifstream ramdiskFileStream(ramdiskPath);
    retassure(ramdiskFileStream.good(), "%s: failed init file stream for %s!\n", __func__, ramdiskPath.c_str());
    ramdiskFileStream.seekg(0, std::ios_base::end);
    _client->ramdiskdatasize = ramdiskFileStream.tellg();
    ramdiskFileStream.seekg(0, std::ios_base::beg);
    retassure(_client->ramdiskdata = (char *) calloc(_client->ramdiskdatasize, 1),
              "%s: failed to calloc memory for %s\n", __func__, ramdiskPath.c_str());
    ramdiskFileStream.read((char *) _client->ramdiskdata,
                           (std::streamsize) _client->ramdiskdatasize);
    retassure(*(uint64_t *) (_client->ramdiskdata) != 0,
              "%s: failed to load Ramdisk for %s with the size %zu!\n",
              __func__, ramdiskPath.c_str(), _client->ramdiskdatasize);
}

void futurerestore::loadKernel(std::string kernelPath) {
    std::ifstream kernelFileStream(kernelPath);
    retassure(kernelFileStream.good(), "%s: failed init file stream for %s!\n", __func__, kernelPath.c_str());
    kernelFileStream.seekg(0, std::ios_base::end);
    _client->kerneldatasize = kernelFileStream.tellg();
    kernelFileStream.seekg(0, std::ios_base::beg);
    retassure(_client->kerneldata = (char *) calloc(_client->kerneldatasize, 1),
              "%s: failed to calloc memory for %s\n", __func__, kernelPath.c_str());
    kernelFileStream.read((char *) _client->kerneldata,
                          (std::streamsize) _client->kerneldatasize);
    retassure(*(uint64_t *) (_client->kerneldata) != 0,
              "%s: failed to load Kernel for %s with the size %zu!\n",
              __func__, kernelPath.c_str(), _client->kerneldatasize);
}

void futurerestore::loadSep(std::string sepPath) {
    std::ifstream sepFileStream(sepPath);
    retassure(sepFileStream.good(), "%s: failed init file stream for %s!\n", __func__, sepPath.c_str());
    sepFileStream.seekg(0, std::ios_base::end);
    _client->sepfwdatasize = sepFileStream.tellg();
    sepFileStream.seekg(0, std::ios_base::beg);
    retassure(_client->sepfwdata = (char *) calloc(_client->sepfwdatasize, 1),
              "%s: failed to calloc memory for %s\n", __func__, sepPath.c_str());
    sepFileStream.read((char *) _client->sepfwdata,
                          (std::streamsize) _client->sepfwdatasize);
    retassure(*(uint64_t *) (_client->sepfwdata) != 0,
              "%s: failed to load SEP for %s with the size %zu!\n",
              __func__, sepPath.c_str(), _client->sepfwdatasize);
}

void futurerestore::loadBaseband(std::string basebandPath) {
    std::ifstream basebandFileStream(basebandPath);
    retassure(basebandFileStream.good(), "%s: failed init file stream for %s!\n", __func__, basebandPath.c_str());
    basebandFileStream.seekg(0, std::ios_base::beg);
    uint64_t *basebandFront = nullptr;
    retassure(basebandFront = (uint64_t *) calloc(1, sizeof(uint64_t)),
              "%s: failed to calloc memory for %s\n", __func__, basebandPath.c_str());
    basebandFileStream.read((char *)basebandFront, (std::streamsize)sizeof(uint64_t));
    retassure(*(uint64_t *) (basebandFront) != 0, "%s: failed to load Baseband for %s!\n",
              __func__, basebandPath.c_str());
}

#pragma mark static methods

inline void futurerestore::saveStringToFile(const char *str, const char *path) {
    FILE *f = nullptr;
    retassure(f = fopen(path, "w"), "can't save file at %s\n", path);
    size_t len = strlen(str);
    size_t wlen = fwrite(str, 1, len, f);
    fclose(f);
    retassure(len == wlen, "saving file failed, wrote=%zu actual=%zu\n", wlen, len);
}

std::pair<const char *, size_t> futurerestore::getNonceFromSCAB(const char *scab, size_t scabSize) {
    retassure(scab, "Got empty SCAB\n");

    img4tool::ASN1DERElement bacs(scab, scabSize);

    try {
        bacs[3];
    } catch (...) {
        reterror("unexpected number of Elements in SCAB sequence (expects 4)\n");
    }

    img4tool::ASN1DERElement mainSet = bacs[1];

    for (auto &elem: mainSet) {
        if (*(uint8_t *) elem.buf() == 0x92) {
            return {(char *) elem.payload(), elem.payloadSize()};
        }
    }
    reterror("failed to get nonce from SCAB");
    return {NULL, 0};
}

uint64_t futurerestore::getEcidFromSCAB(const char *scab, size_t scabSize) {
    retassure(scab, "Got empty SCAB\n");

    img4tool::ASN1DERElement bacs(scab, scabSize);

    try {
        bacs[3];
    } catch (...) {
        reterror("unexpected number of Elements in SCAB sequence (expects 4)\n");
    }

    img4tool::ASN1DERElement mainSet = bacs[1];

    for (auto &elem: mainSet) {
        if (*(uint8_t *) elem.buf() == 0x81) {
            uint64_t ret = 0;
            for (int i = 0; i < elem.payloadSize(); i++) {
                ret <<= 8;
                ret |= ((uint8_t *) elem.payload())[i];
            }
            return __bswap_64(ret);
        }
    }

    reterror("failed to get ECID from SCAB");
    return 0;
}

std::pair<const char *, size_t> futurerestore::getRamdiskHashFromSCAB(const char *scab, size_t scabSize) {
    retassure(scab, "Got empty SCAB\n");

    img4tool::ASN1DERElement bacs(scab, scabSize);

    try {
        bacs[3];
    } catch (...) {
        reterror("unexpected number of Elements in SCAB sequence (expects 4)\n");
    }

    img4tool::ASN1DERElement mainSet = bacs[1];

    for (auto &elem: mainSet) {
        if (*(uint8_t *) elem.buf() == 0x9A) {
            return {(char *) elem.payload(), elem.payloadSize()};
        }
    }
    reterror("failed to get nonce from SCAB");
    return {NULL, 0};
}

plist_t futurerestore::loadPlistFromFile(const char *path) {
    plist_t ret = nullptr;

    FILE *f = fopen(path, "rb");
    if (!f) {
        error("could not open file %s\n", path);
        return nullptr;
    }
    fseek(f, 0, SEEK_END);
    size_t bufSize = ftell(f);
    fseek(f, 0, SEEK_SET);

    char *buf = (char *) malloc(bufSize);
    if (!buf) {
        error("failed to alloc memory\n");
        return nullptr;
    }

    size_t freadRet = 0;
    if ((freadRet = fread(buf, 1, bufSize, f)) != bufSize) {
        error("fread=%zu but bufsize=%zu", freadRet, bufSize);
        return nullptr;
    }
    fclose(f);

    if (memcmp(buf, "bplist00", 8) == 0)
        plist_from_bin(buf, (uint32_t) bufSize, &ret);
    else
        plist_from_xml(buf, (uint32_t) bufSize, &ret);
    free(buf);

    return ret;
}

char *futurerestore::getPathOfElementInManifest(const char *element, const char *manifeststr, const char *boardConfig,
                                                int isUpdateInstall) {
    char *pathStr = nullptr;
    ptr_smart<plist_t> buildmanifest(NULL, plist_free);

    plist_from_xml(manifeststr, (uint32_t) strlen(manifeststr), &buildmanifest);

    if (plist_t identity = getBuildidentityWithBoardconfig(buildmanifest._p, boardConfig, isUpdateInstall))
        if (plist_t manifest = plist_dict_get_item(identity, "Manifest"))
            if (plist_t elem = plist_dict_get_item(manifest, element))
                if (plist_t info = plist_dict_get_item(elem, "Info"))
                    if (plist_t path = plist_dict_get_item(info, "Path"))
                        if (plist_get_string_val(path, &pathStr), pathStr)
                            goto noerror;

    reterror("could not get %s path\n", element);
    noerror:
    return pathStr;
}

bool
futurerestore::elemExists(const char *element, const char *manifeststr, const char *boardConfig, int isUpdateInstall) {
    char *pathStr = nullptr;
    ptr_smart<plist_t> buildmanifest(NULL, plist_free);

    plist_from_xml(manifeststr, (uint32_t) strlen(manifeststr), &buildmanifest);

    if (plist_t identity = getBuildidentityWithBoardconfig(buildmanifest._p, boardConfig, isUpdateInstall))
        if (plist_t manifest = plist_dict_get_item(identity, "Manifest"))
            if (plist_t elem = plist_dict_get_item(manifest, element))
                if (plist_t info = plist_dict_get_item(elem, "Info"))
                    if (plist_t path = plist_dict_get_item(info, "Path"))
                        if (plist_get_string_val(path, &pathStr), pathStr)
                            goto noerror;

    return false;
    noerror:
    return true;
}

std::string futurerestore::getGeneratorFromSHSH2(plist_t shsh2) {
    plist_t pGenerator = nullptr;
    uint64_t gen = 0;
    char *genstr = nullptr;
    cleanup([&] {
        safeFree(genstr);
    });
    retassure(pGenerator = plist_dict_get_item(shsh2, "generator"), "signing ticket file does not contain generator");

    retassure(plist_get_node_type(pGenerator) == PLIST_STRING,
              "generator has unexpected type! We expect string of the format 0x%16llx");

    plist_get_string_val(pGenerator, &genstr);
    assure(genstr);

    gen = std::stoul(genstr, nullptr, 16);
    retassure(gen, "failed to parse generator. Make sure it is in format 0x%16llx");

    return {genstr};
}<|MERGE_RESOLUTION|>--- conflicted
+++ resolved
@@ -69,7 +69,6 @@
 std::string tempPath("/tmp");
 std::string futurerestoreTempPath(tempPath + "/futurerestore");
 #endif
-
 std::string roseTempPath = futurerestoreTempPath + "/rose.bin";
 std::string seTempPath = futurerestoreTempPath + "/se.sefw";
 std::string veridianDGMTempPath = futurerestoreTempPath + "/veridianDGM.der";
@@ -78,46 +77,35 @@
 std::string basebandManifestTempPath = futurerestoreTempPath + "/basebandManifest.plist";
 std::string sepTempPath = futurerestoreTempPath + "/sep.im4p";
 std::string sepManifestTempPath = futurerestoreTempPath + "/sepManifest.plist";
-
 #ifdef __APPLE__
-
 #   include <CommonCrypto/CommonDigest.h>
-
 #   define SHA1(d, n, md) CC_SHA1(d, n, md)
 #   define SHA384(d, n, md) CC_SHA384(d, n, md)
 #else
 #   include <openssl/sha.h>
 #endif // __APPLE__
-
 #ifndef HAVE_LIBIPATCHER
 #define _enterPwnRecoveryRequested false
 #endif
-
 using namespace tihmstar;
-
 #pragma mark helpers
 extern "C" {
 void irecv_event_cb(const irecv_device_event_t *event, void *userdata);
 void idevice_event_cb(const idevice_event_t *event, void *userdata);
 }
-
 #pragma mark futurerestore
-
 futurerestore::futurerestore(bool isUpdateInstall, bool isPwnDfu, bool noIBSS, bool setNonce, bool serial,
                              bool noRestore) : _isUpdateInstall(isUpdateInstall), _isPwnDfu(isPwnDfu), _noIBSS(noIBSS),
                                                _setNonce(setNonce), _serial(serial), _noRestore(noRestore) {
     _client = idevicerestore_client_new();
     retassure(_client != nullptr, "could not create idevicerestore client\n");
-
     struct stat st{0};
     if (stat(futurerestoreTempPath.c_str(), &st) == -1) safe_mkdir(futurerestoreTempPath.c_str(), 0755);
-
     nocache = 1; //tsschecker nocache
     _foundnonce = -1;
     _useCustomLatest = false;
     _customLatest = std::string("");
 }
-
 bool futurerestore::init() {
     if (_didInit) return _didInit;
 //    If device is in an invalid state, don't check if it supports img4
@@ -130,14 +118,12 @@
     }
     return _didInit;
 }
-
 uint64_t futurerestore::getDeviceEcid() {
     retassure(_didInit, "did not init\n");
     uint64_t ecid;
     get_ecid(_client, &ecid);
     return ecid;
 }
-
 int futurerestore::getDeviceMode(bool reRequest) {
     retassure(_didInit, "did not init\n");
     if (!reRequest && _client->mode && _client->mode->index != _MODE_UNKNOWN) {
@@ -148,14 +134,11 @@
         return check_mode(_client);
     }
 }
-
 void futurerestore::putDeviceIntoRecovery() {
     retassure(_didInit, "did not init\n");
-
 #ifdef HAVE_LIBIPATCHER
     _enterPwnRecoveryRequested = _isPwnDfu;
 #endif
-
     getDeviceMode(false);
     info("Found device in %s mode\n", _client->mode->string);
     if (_client->mode == MODE_NORMAL) {
@@ -184,45 +167,37 @@
         reterror("unsupported device mode, please put device in recovery or normal mode\n");
     }
     safeFree(_client->udid); //only needs to be freed manually when function didn't throw exception
-
     //these get also freed by destructor
     dfu_client_free(_client);
     recovery_client_free(_client);
 }
-
 void futurerestore::setAutoboot(bool val) {
     retassure(_didInit, "did not init\n");
-
     retassure(getDeviceMode(false) == _MODE_RECOVERY, "can't set auto-boot, when device isn't in recovery mode\n");
     if (!_client->recovery) {
         retassure(!recovery_client_new(_client), "Could not connect to device in recovery mode.\n");
     }
     retassure(!recovery_set_autoboot(_client, val), "Setting auto-boot failed?!\n");
 }
-
 void futurerestore::exitRecovery() {
     setAutoboot(true);
     recovery_send_reset(_client);
     recovery_client_free(_client);
 }
-
 plist_t futurerestore::nonceMatchesApTickets() {
     retassure(_didInit, "did not init\n");
-
     if (getDeviceMode(true) != _MODE_RECOVERY) {
         if (getDeviceMode(false) != _MODE_DFU || *_client->version != '9')
             reterror("Device is not in recovery mode, can't check ApNonce\n");
         else
             _rerestoreiOS9 = (info("Detected iOS 9.x 32-bit re-restore, proceeding in DFU mode\n"), true);
     }
-
     unsigned char *realnonce;
     int realNonceSize = 0;
     if (_rerestoreiOS9) {
         info("Skipping ApNonce check\n");
     } else {
         recovery_get_ap_nonce(_client, &realnonce, &realNonceSize);
-
         info("Got ApNonce from device: ");
         int i = 0;
         for (i = 0; i < realNonceSize; i++) {
@@ -230,9 +205,7 @@
         }
         info("\n");
     }
-
     vector<const char *> nonces;
-
     if (_client->image4supported) {
         for (int i = 0; i < _im4ms.size(); i++) {
             auto nonce = img4tool::getValFromIM4M({_im4ms[i].first, _im4ms[i].second}, 'BNCH');
@@ -920,7 +893,7 @@
 
     plist_t manifest = plist_dict_get_item(build_identity, "Manifest"); //this is the buildidentity used for restore
 
-    printf("checking if the APTicket is valid for this restore...\n"); //if we are in pwnDFU, just use first APTicket. We don't need to check nonces.
+    printf("checking APTicket to be valid for this restore...\n"); //if we are in pwnDFU, just use first APTicket. We don't need to check nonces.
     auto im4m = (_enterPwnRecoveryRequested || _rerestoreiOS9) ? _im4ms.at(0) : nonceMatchesIM4Ms();
 
     uint64_t deviceEcid = getDeviceEcid();
@@ -935,32 +908,13 @@
     retassure(im4mEcid, "Failed to read ECID from APTicket\n");
 
     if (im4mEcid != deviceEcid) {
-<<<<<<< HEAD
-        error("ECID inside APTicket does not match the device's ECID\n");
-        printf("APTicket is valid for %16llu (dec) but device is %16llu (dec)\n",im4mEcid,deviceEcid);
-        if(_skipBlob) {
-=======
         error("ECID inside APTicket does not match device ECID\n");
         printf("APTicket is valid for %16llu (dec) but device is %16llu (dec)\n", im4mEcid, deviceEcid);
         if (_skipBlob) {
->>>>>>> fb05ac3f
             info("[WARNING] NOT VALIDATING SHSH BLOBS ECID!\n");
         } else {
             reterror("APTicket can't be used for restoring this device\n");
         }
-<<<<<<< HEAD
-    }else
-        printf("Verified ECID in APTicket matches the device's ECID\n");
-
-    if (_client->image4supported) {
-        printf("checking if the APTicket is valid for this restore...\n");
-        uint64_t deviceEcid = getDeviceEcid();
-
-        if (im4mEcid != deviceEcid) {
-            error("ECID inside APTicket doesn't match the device's ECID\n");
-            printf("APTicket is valid for %16llu (dec) but device is %16llu (dec)\n",im4mEcid,deviceEcid);
-            if(_skipBlob) {
-=======
     } else
         printf("Verified ECID in APTicket matches device ECID\n");
 
@@ -971,7 +925,6 @@
             error("ECID inside APTicket does not match device ECID\n");
             printf("APTicket is valid for %16llu (dec) but device is %16llu (dec)\n", im4mEcid, deviceEcid);
             if (_skipBlob) {
->>>>>>> fb05ac3f
                 info("[WARNING] NOT VALIDATING SHSH BLOBS ECID!\n");
             } else {
                 reterror("APTicket can't be used for restoring this device\n");
@@ -1068,13 +1021,8 @@
         plist_dict_set_item(manifest, "BasebandFirmware", bb_baseband);
 
         retassure(_client->basebandBuildIdentity, "BasebandBuildIdentity not loaded, refusing to continue");
-<<<<<<< HEAD
-    }else{
-        warning("WARNING: we don't have a BasebandBuildManifest, won't flash baseband!\n");
-=======
     } else {
         warning("WARNING: we don't have a basebandbuildmanifest, does not flashing baseband!\n");
->>>>>>> fb05ac3f
     }
 
     if (_client->image4supported) {
@@ -1290,13 +1238,8 @@
     } else if (!_rerestoreiOS9) {
 
         /* now we load the iBEC */
-<<<<<<< HEAD
-        retassure(!recovery_send_ibec(client, build_identity),"ERROR: Unable to send iBEC\n");
-        
-=======
         retassure(!recovery_send_ibec(client, build_identity), "ERROR: Unable to send iBEC\n");
 
->>>>>>> fb05ac3f
         printf("waiting for device to reconnect... ");
         recovery_client_free(client);
 
@@ -1347,12 +1290,8 @@
     mutex_lock(&client->device_event_mutex);
     debug("Waiting for device to enter restore mode...\n");
     cond_wait_timeout(&client->device_event_cond, &client->device_event_mutex, 180000);
-<<<<<<< HEAD
-    retassure((client->mode == MODE_RESTORE || (mutex_unlock(&client->device_event_mutex),0)), "Device failed to enter restore mode");
-=======
     retassure((client->mode == MODE_RESTORE || (mutex_unlock(&client->device_event_mutex), 0)),
-              "Device can't enter to restore mode");
->>>>>>> fb05ac3f
+              "Device failed to enter restore mode");
     mutex_unlock(&client->device_event_mutex);
 
     info("About to restore device... \n");
